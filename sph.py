--- conflicted
+++ resolved
@@ -153,7 +153,6 @@
 
 
 def main():
-<<<<<<< HEAD
 	""" SPH simulation """
 	
 	# Simulation parameters
@@ -252,110 +251,4 @@
 
   
 if __name__== "__main__":
-  main()
-=======
-    """SPH simulation"""
-
-    # Simulation parameters
-    N = 400  # Number of particles
-    t = 0  # current time of the simulation
-    tEnd = 12  # time at which simulation ends
-    dt = 0.04  # timestep
-    M = 2  # star mass
-    R = 0.75  # star radius
-    h = 0.1  # smoothing length
-    k = 0.1  # equation of state constant
-    n = 1  # polytropic index
-    nu = 1  # damping
-    plotRealTime = True  # switch on for plotting as the simulation goes along
-
-    # Generate Initial Conditions
-    np.random.seed(42)  # set the random number generator seed
-
-    lmbda = (
-        2
-        * k
-        * (1 + n)
-        * np.pi ** (-3 / (2 * n))
-        * (M * gamma(5 / 2 + n) / R**3 / gamma(1 + n)) ** (1 / n)
-        / R**2
-    )  # ~ 2.01
-    m = M / N  # single particle mass
-    pos = np.random.randn(N, 3)  # randomly selected positions and velocities
-    vel = np.zeros(pos.shape)
-
-    # calculate initial gravitational accelerations
-    acc = getAcc(pos, vel, m, h, k, n, lmbda, nu)
-
-    # number of timesteps
-    Nt = int(np.ceil(tEnd / dt))
-
-    # prep figure
-    fig = plt.figure(figsize=(4, 5), dpi=80)
-    grid = plt.GridSpec(3, 1, wspace=0.0, hspace=0.3)
-    ax1 = plt.subplot(grid[0:2, 0])
-    ax2 = plt.subplot(grid[2, 0])
-    rr = np.zeros((100, 3))
-    rlin = np.linspace(0, 1, 100)
-    rr[:, 0] = rlin
-    rho_analytic = lmbda / (4 * k) * (R**2 - rlin**2)
-
-    # Simulation Main Loop
-    for i in range(Nt):
-        # (1/2) kick
-        vel += acc * dt / 2
-
-        # drift
-        pos += vel * dt
-
-        # update accelerations
-        acc = getAcc(pos, vel, m, h, k, n, lmbda, nu)
-
-        # (1/2) kick
-        vel += acc * dt / 2
-
-        # update time
-        t += dt
-
-        # get density for plotting
-        rho = getDensity(pos, pos, m, h)
-
-        # plot in real time
-        if plotRealTime or (i == Nt - 1):
-            plt.sca(ax1)
-            plt.cla()
-            cval = np.minimum((rho - 3) / 3, 1).flatten()
-            plt.scatter(
-                pos[:, 0], pos[:, 1], c=cval, cmap=plt.cm.autumn, s=10, alpha=0.5
-            )
-            ax1.set(xlim=(-1.4, 1.4), ylim=(-1.2, 1.2))
-            ax1.set_aspect("equal", "box")
-            ax1.set_xticks([-1, 0, 1])
-            ax1.set_yticks([-1, 0, 1])
-            ax1.set_facecolor("black")
-            ax1.set_facecolor((0.1, 0.1, 0.1))
-
-            plt.sca(ax2)
-            plt.cla()
-            ax2.set(xlim=(0, 1), ylim=(0, 3))
-            ax2.set_aspect(0.1)
-            plt.plot(rlin, rho_analytic, color="gray", linewidth=2)
-            rho_radial = getDensity(rr, pos, m, h)
-            plt.plot(rlin, rho_radial, color="blue")
-            plt.pause(0.001)
-
-    # add labels/legend
-    plt.sca(ax2)
-    plt.xlabel("radius")
-    plt.ylabel("density")
-
-    # Save figure
-    plt.savefig("sph.png", dpi=240)
-    plt.show()
-
-    return 0
-
-
-if __name__ == "__main__":
-    main()
->>>>>>> 71d77b47
+  main()